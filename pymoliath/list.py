from __future__ import annotations

import itertools
from functools import partial
from itertools import chain
from typing import Any, TypeVar, List, Callable

TypeSource = TypeVar('TypeSource')
TypeResult = TypeVar('TypeResult')
TypePure = TypeVar('TypePure')


class ListMonad(List[TypeSource]):

    def map(self: ListMonad[TypeSource], function: Callable[[TypeSource], TypeResult]) -> ListMonad[TypeResult]:
        """ListMonad monad functor interface (>=, map).

        Parameters
        ----------
        function: Callable[[TypeSource], TypeResult]
            Function which takes a value of TypeSource and returns a value of type TypeResult

        Returns
        -------
        list: ListMonad[TypeResult]
            Returns a new list monad with the elements applied to the function.
        """
        return self.__class__(map(function, self))

    def bind(self: ListMonad[TypeSource], function: Callable[[TypeSource], ListMonad[TypeResult]]) -> ListMonad[
        TypeResult]:
        """ListMonad monad bind interface (>>=, bind, flatMap).

        Parameters
        ----------
        function: Callable[[TypeSource], ListMonad[TypeResult]]
            Function which takes a value of type TypeSource and returns an io monad of type TypeResult.

        Returns
        -------
        list: ListMonad[TypeResult]
            Returns a list monad from the result of the function call.
        """
        return self.__class__(chain.from_iterable(map(function, self)))

    def filter(self: ListMonad[TypeSource], filter_function: Callable[[TypeSource], bool]) -> ListMonad[TypeSource]:
        """ListMonad filter function

        Parameters
        ----------
        filter_function: Callable[[TypeSource], bool]
            Filter function for the list

        Returns
        -------
        filtered: ListMonad[TypeSource]
            Returns a new filtered ListMonad
        """
        return self.__class__(filter(filter_function, self))

    def take(self: ListMonad[TypeSource], amount: int) -> ListMonad[TypeSource]:
        """ListMonad take function

        Parameters
        ----------
        amount: int
            Amount of values to be taken from the list for the next operation.

        Returns
        -------
        list: ListMonad[TypeSource]
            Takes our only an specific amount of values from the list for further execution.
        """
        return self.__class__(itertools.islice(self, amount))

    def skip(self: ListMonad[TypeSource], amount: int) -> ListMonad[TypeSource]:
        """ListMonad skip function

        Parameters
        ----------
        amount: int
            Amount of values to be skipped from the list for the next operation.

        Returns
        -------
        list: ListMonad[TypeSource]
<<<<<<< HEAD
=======
            Skips an amount of values from the list for further execution.
>>>>>>> b42a9b6d
        """
        return self.__class__(itertools.islice(self, amount, None))

    def apply(self: ListMonad[TypeSource], applicative: ListMonad[Callable[[TypeSource], TypeResult]]) -> ListMonad[
        TypeResult]:
        """ListMonad monad applicative interface for list monads containing a function returning a value (<*>).

        Parameters
        ----------
        applicative: ListMonad[Callable[[TypeSource], TypeResult]]
            Applicative list monad which contains a function and will be applied to the list monad containing values.

        Returns
        -------
        list: ListMonad[TypeResult]
            Applies a list monad containing values of type TypeSource to an list monad containing a function
            of type Callable[[TypeSource], TypeResult].
        """

        def binder(applicative_function: Callable[[TypeSource], TypeResult]) -> ListMonad[TypeResult]:
            def inner(x: TypeSource) -> Any:
                try:
                    return applicative_function(x)
                except TypeError:
                    return partial(applicative_function, x)

            return self.map(inner)

        return applicative.bind(binder)

    def apply2(self: ListMonad[Callable[[TypePure], TypeResult]], applicative_value: ListMonad[TypePure]) -> ListMonad[
        TypeResult]:
        """ListMonad monad applicative interface for list monads containing a function (<*>).

        Parameters
        ----------
        applicative_value: ListMonad[TypePure]
            ListMonad monad value which will be applied to the list monad containing a function

        Returns
        -------
        list: ListMonad[TypeResult]
            Applies an list monad containing a function of type Callable[[TypePure], TypeResult]
            to a list monad of type TypePure (value or function).
        """

        def binder(applicative_function: Callable[[TypePure], TypeResult]) -> ListMonad[TypeResult]:
            def inner(x: TypePure) -> Any:
                try:
                    return applicative_function(x)
                except TypeError:
                    return partial(applicative_function, x)

            return applicative_value.map(inner)

        return self.bind(binder)

    def to_list(self: ListMonad[TypeSource]) -> List[TypeSource]:
        return list(self)

    def __str__(self: ListMonad[TypeSource]) -> str:
        return f'ListMonad({super().__str__()})'<|MERGE_RESOLUTION|>--- conflicted
+++ resolved
@@ -84,10 +84,7 @@
         Returns
         -------
         list: ListMonad[TypeSource]
-<<<<<<< HEAD
-=======
             Skips an amount of values from the list for further execution.
->>>>>>> b42a9b6d
         """
         return self.__class__(itertools.islice(self, amount, None))
 
