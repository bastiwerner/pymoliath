import unittest
from typing import Tuple

from pymoliath.lazy import LazyMonad, Sequence
from pymoliath.util import compose


class TestLazyMonad(unittest.TestCase):
    """
    Monad operations:
    ≡       Identical to
    >>=     bind, flatMap
    (.)     Function composition
    <*>     Applicative functor: (<$>) :: (Functor f) => (a -> b) -> f a -> f b
    <$>     Applicative functor: (<*>) :: f (a -> b) -> f a -> f b
    """

    def test_monad_left_identity_law(self):
        """Left identity law: return a >>= f ≡ f a
        https://miklos-martin.github.io/learn/fp/2016/03/10/monad-laws-for-regular-developers.html

        Left identity: The first monad law states that if we take a value,
        put it in a default context with return and then feed it to a function by using >>=,
        it’s the same as just taking the value and applying the function to it.
        """
        lazy_function = lambda x: LazyMonad(x + 1)
        lazy_function2 = lambda x: LazyMonad(lambda: x + 1)

        self.assertEqual(lazy_function(10).run(), LazyMonad(10).bind(lazy_function).run())
        self.assertEqual(lazy_function2(10).run(), LazyMonad(10).bind(lazy_function2).run())

    def test_monad_right_identity_law(self):
        """Right identity law: m >>= return ≡ m
        https://miklos-martin.github.io/learn/fp/2016/03/10/monad-laws-for-regular-developers.html

        Right identity: The second law states that if we have a monadic value
        and we use >>= to feed it to return, the result is our original monadic value.
        """
        lazy_value = LazyMonad('Hello')

        self.assertEqual(lazy_value.run(), lazy_value.bind(lambda x: LazyMonad(lambda: x)).run())

    def test_io_monad_associativity_law(self):
        """Associativity law: (m >>= f) >>= g ≡ m >>= (x -> f x >>= g)
        https://miklos-martin.github.io/learn/fp/2016/03/10/monad-laws-for-regular-developers.html

        The final monad law says that when we have a chain of monadic function applications with >>=,
        it shouldn’t matter how they’re nested.
        """
        lazy_value = LazyMonad(42)
        f = lambda x: LazyMonad(x + 1000)
        g = lambda y: LazyMonad(y * 42)

        self.assertEqual(lazy_value.bind(f).bind(g).run(), lazy_value.bind(lambda x: f(x).bind(g)).run())

    def test_monad_functor_identity_law(self):
        """Functors identity law: (m a >= f x -> x) ≡ m a
        https://miklos-martin.github.io/learn/fp/2016/03/10/monad-laws-for-regular-developers.html

        Map the identity function over a monad container, the result should be the same monad container object.
        """
        self.assertEqual(LazyMonad(10).map(lambda x: x).run(), LazyMonad(10).run())

    def test_monad_functor_composition_law(self):
        """Functors composition law: map (f . g) x ≡ map f (map g x)
        https://miklos-martin.github.io/learn/fp/2016/03/10/monad-laws-for-regular-developers.html

        The functor implementation should not break the composition of functions.
        """
        lazy_value = LazyMonad(42)

        f = lambda x: x + 1000
        g = lambda y: y * 42

        self.assertEqual(lazy_value.map(compose(f, g)).run(), lazy_value.map(g).map(f).run())

    def test_monad_applicative_identity_law(self):
        """Applicative identity law: m (f x -> x) <*> m a ≡ m a
        https://miklos-martin.github.io/learn/fp/2016/03/10/monad-laws-for-regular-developers.html

        Wrap the identity function with a monad container. Apply a monad container over the result.
        The applicative identity law states this should result in an identical object.
        """
        lazy_value = LazyMonad(42)  # is equal to LazyMonad(lambda: 42)
        applicative = LazyMonad(lambda: lambda x: x)  # LazyMonad( void -> f (x) -> x )

        self.assertEqual(lazy_value.apply(applicative).run(), lazy_value.run())
        self.assertEqual(applicative.apply2(lazy_value).run(), lazy_value.run())

    def test_monad_applicative_homomorphism_law(self):
        """Applicative homomorphism law: pure f <*> pure x = pure (f x)
        https://miklos-martin.github.io/learn/fp/2016/03/10/monad-laws-for-regular-developers.html

        The second law is the homomorphism law. If we wrap a function and an object in pure.
        We can then apply the wrapped function over the wrapped object.
        """
        x = 42
        f = lambda x: x * 42
        lazy_value = LazyMonad(x)  # LazyMonad( void -> x ) contains a value
        applicative = LazyMonad(lambda: f)  # LazyMonad(void -> f(x) -> x ) contains a function

        self.assertEqual(lazy_value.apply(applicative).run(), LazyMonad(f(x)).run())
        self.assertEqual(applicative.apply2(lazy_value).run(), LazyMonad(f(x)).run())

    def test_monad_applicative_composition_law(self):
        """Applicative composition law: pure (.) <*> u <*> v <*> w = u <*> (v <*> w)
        https://miklos-martin.github.io/learn/fp/2016/03/10/monad-laws-for-regular-developers.html

        The second law is the homomorphism law. If we wrap a function and an object in pure.
        We can then apply the wrapped function over the wrapped object.
        """
        w = LazyMonad(42)  # LazyMonad( void -> 42 ) contains a value
        u = LazyMonad(lambda: lambda x: x + 42)  # LazyMonad( void -> f(x) -> x ) contains a function
        v = LazyMonad(lambda: lambda x: x * 42)  # LazyMonad( void -> f(x) -> x ) contains a function
        composition = lambda f, g: compose(f, g)  # h(x) = f(g(x))
        applicative = LazyMonad(lambda: composition)  # LazyMonad( void -> h(x) -> x ) contains a function composition

        self.assertEqual(w.apply(v.apply(u.apply(applicative))).run(), w.apply(v).apply(u).run())
        self.assertEqual(applicative.apply2(u).apply2(v).apply2(w).run(), u.apply2(v.apply2(w)).run())

    def test_io_monad_representation(self):
        def test():
            return 'a'

        lazy = LazyMonad(test)

        self.assertEqual(str(lazy), f'LazyMonad({str(test)})')

    def test_io_result_function(self):
        lazy = LazyMonad(42)

        self.assertEqual(42, lazy.run())

        result: LazyMonad[str] = (lazy
                                  .map(lambda x: x ** 2)
                                  .map(lambda x: x + 5)
                                  .bind(lambda x: LazyMonad(str(x))))
        self.assertEqual("1769", result.run())


class TestSequence(unittest.TestCase):
    """
    Monad operations:
    ≡       Identical to
    >>=     bind, flatMap
    (.)     Function composition
    <*>     Applicative functor: (<$>) :: (Functor f) => (a -> b) -> f a -> f b
    <$>     Applicative functor: (<*>) :: f (a -> b) -> f a -> f b
    """

    def test_monad_left_identity_law(self):
        """Left identity law: return a >>= f ≡ f a
        https://miklos-martin.github.io/learn/fp/2016/03/10/monad-laws-for-regular-developers.html

        Left identity: The first monad law states that if we take a value,
        put it in a default context with return and then feed it to a function by using >>=,
        it’s the same as list taking the value and applying the function to it.
        """
        list_function = lambda x: Sequence([x + 1, x + 2])

        self.assertEqual(list_function(10).run(), Sequence([10]).bind(list_function).run())

    def test_monad_right_identity_law(self):
        """Right identity law: m >>= return ≡ m
        https://miklos-martin.github.io/learn/fp/2016/03/10/monad-laws-for-regular-developers.html

        Right identity: The second law states that if we have a monadic value
        and we use >>= to feed it to return, the result is our original monadic value.
        """
        list_value = Sequence(['Hello', 'world'])

        self.assertEqual(list_value.run(), list_value.bind(lambda x: Sequence([x])).run())

    def test_monad_functor_identity_law(self):
        """Functors identity law: (m a >= f x -> x) ≡ m a
        https://miklos-martin.github.io/learn/fp/2016/03/10/monad-laws-for-regular-developers.html

        Map the identity function over a monad container, the result should be the same monad container object.
        """
        self.assertEqual(Sequence([10]).map(lambda x: x).run(), Sequence([10]).run())

    def test_monad_functor_composition_law(self):
        """Functors composition law: map (f . g) x ≡ map f (map g x)
        https://miklos-martin.github.io/learn/fp/2016/03/10/monad-laws-for-regular-developers.html

        The functor implementation should not break the composition of functions.
        """
        list_value = Sequence([42])

        f = lambda x: x + 1000
        g = lambda y: y * 42

        self.assertEqual(list_value.map(compose(f, g)).run(), list_value.map(g).map(f).run())

    def test_monad_applicative_identity_law(self):
        """Applicative identity law: m (f x -> x) <*> m a ≡ m a
        https://miklos-martin.github.io/learn/fp/2016/03/10/monad-laws-for-regular-developers.html

        Wrap the identity function with a monad container. Apply a monad container over the result.
        The applicative identity law states this should result in an identical object.
        """
        list_value = Sequence([42, 10])

        self.assertEqual(list_value.apply(Sequence([lambda x: x])).run(), list_value.run())
        self.assertEqual(Sequence([lambda x: x]).apply2(list_value).run(), list_value.run())

    def test_monad_applicative_homomorphism_law(self):
        """Applicative homomorphism law: pure f <*> pure x = pure (f x)
        https://miklos-martin.github.io/learn/fp/2016/03/10/monad-laws-for-regular-developers.html

        The second law is the homomorphism law. If we wrap a function and an object in pure.
        We can then apply the wrapped function over the wrapped object.
        """
        x = 42
        f = lambda x: x * 42

        self.assertEqual(Sequence([x]).apply(Sequence([f])).run(), Sequence([f(x)]).run())
        self.assertEqual(Sequence([f]).apply2(Sequence([x])).run(), Sequence([f(x)]).run())

    def test_monad_applicative_composition_law(self):
        """Applicative composition law: pure (.) <*> u <*> v <*> w = u <*> (v <*> w)
        https://miklos-martin.github.io/learn/fp/2016/03/10/monad-laws-for-regular-developers.html

        The second law is the homomorphism law. If we wrap a function and an object in pure.
        We can then apply the wrapped function over the wrapped object.
        """
        w = Sequence([42])
        u = Sequence([lambda x: x + 42])
        v = Sequence([lambda x: x * 42])
        composition = lambda f, g: compose(f, g)

        self.assertEqual(w.apply(v.apply(u.apply(Sequence([composition])))).run(), w.apply(v).apply(u).run())
        self.assertEqual(Sequence([composition]).apply2(u).apply2(v).apply2(w).run(),
                         u.apply2(v.apply2(w)).run())

    def test_sequence_monad_with_nested_list_and_enumeration_returns_correct_result(self):
        result: Sequence[Tuple[int, str]] = (Sequence([['hello', 'world']])
                                             .bind(lambda d: Sequence(enumerate(d)))
                                             .map(lambda tuple_result: (tuple_result[0], tuple_result[1])))

        self.assertEqual([(0, 'hello'), (1, 'world')], result.run())

    def test_sequence_monad_to_list_returns_correct_python_list(self):
        result = Sequence([1, 2, 3, 4])

        self.assertEqual([1, 2, 3, 4], result.run())
        self.assertEqual('[1, 2, 3, 4]', str(result.run()))

<<<<<<< HEAD
    def test_sequence_monad_with_take_skip_and_filter_returns_corrected_list(self):
        result = Sequence([1, 2, 3, 4, 5, 6, 7, 8, 9, 10])

        self.assertEqual([1, 2, 3], result.take(3).run())
        self.assertEqual([8, 9, 10], result.skip(7).run())
        self.assertEqual([8, 9, 10], result.filter(lambda x: x > 7).run())
=======
    def test_lazy_sequence_monad_with_filter_and_take_returns_corrected_filtered_list(self):
        result = Sequence([1, 2, 3, 4, 5, 6, 7, 8, 9])

        self.assertEqual([1, 2, 3, 4, 5, 6, 7, 8, 9], result.take(20).run())
        self.assertEqual([], result.skip(10).run())
        self.assertEqual([1, 2, 3, 4], result.take(4).run())
        self.assertEqual([6, 7, 8, 9], result.skip(5).run())
        self.assertEqual([3, 4], result.take(4).filter(lambda x: x > 2).run())
>>>>>>> b42a9b6d

    def test_monad_list_examples(self):
        # test list monad from generator
        def list_generator():
            for x in range(5):
                yield x

        sequence_monad = Sequence(list_generator()).map(lambda x: x + 1)
        self.assertEqual([1, 2, 3, 4, 5], sequence_monad.run())

        self.assertEqual(['$2.00', '$100.00', '$5.00'], (Sequence([1, 99, 4])
                                                         .bind(lambda val: Sequence([val + 1]))
                                                         .bind(lambda val: Sequence([f"${val}.00"]))).run())

        self.assertEqual(['$2.00', '$100.00', '$5.00'], (Sequence([1, 99, 4])
                                                         .map(lambda val: val + 1)
                                                         .bind(lambda val: Sequence([f"${val}.00"]))).run())<|MERGE_RESOLUTION|>--- conflicted
+++ resolved
@@ -246,14 +246,6 @@
         self.assertEqual([1, 2, 3, 4], result.run())
         self.assertEqual('[1, 2, 3, 4]', str(result.run()))
 
-<<<<<<< HEAD
-    def test_sequence_monad_with_take_skip_and_filter_returns_corrected_list(self):
-        result = Sequence([1, 2, 3, 4, 5, 6, 7, 8, 9, 10])
-
-        self.assertEqual([1, 2, 3], result.take(3).run())
-        self.assertEqual([8, 9, 10], result.skip(7).run())
-        self.assertEqual([8, 9, 10], result.filter(lambda x: x > 7).run())
-=======
     def test_lazy_sequence_monad_with_filter_and_take_returns_corrected_filtered_list(self):
         result = Sequence([1, 2, 3, 4, 5, 6, 7, 8, 9])
 
@@ -262,7 +254,6 @@
         self.assertEqual([1, 2, 3, 4], result.take(4).run())
         self.assertEqual([6, 7, 8, 9], result.skip(5).run())
         self.assertEqual([3, 4], result.take(4).filter(lambda x: x > 2).run())
->>>>>>> b42a9b6d
 
     def test_monad_list_examples(self):
         # test list monad from generator
